--- conflicted
+++ resolved
@@ -111,10 +111,5 @@
 ## Conclusion
 
 - Use `emitted()` to access the events emitted from a Vue component.
-<<<<<<< HEAD
 - `emitted(eventName)` returns an array, where each element represents one event emitted.
-- Arguments are stored in `emitted(eventName)[index]` in an array, in the same order they are emitted.
-=======
-- `emitted()[eventName]` returns an array, where each element represents one event emitted.
-- Arguments are stored in `emitted().event[index]` in an array, in the same order they are emitted.
->>>>>>> 20e68edf
+- Arguments are stored in `emitted(eventName)[index]` in an array, in the same order they are emitted.